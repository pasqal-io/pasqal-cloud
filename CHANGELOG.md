--- conflicted
+++ resolved
@@ -2,8 +2,7 @@
 
 All notable changes to this project will be documented in this file.
 
-<<<<<<< HEAD
-## [0.3.6] - 2023-09-28
+## [0.4.1] - 2023-10-09
 
 ### Added
 
@@ -13,8 +12,8 @@
 
 - `get_workload` now targets v2 of workloads endpoints
 - `result` is built from `result_link` where results are downloaded from temp s3 link
-=======
-## [0.3.6] - 2023-10-02
+
+## [0.4.0] - 2023-10-02
 
 ### Added
 
@@ -29,7 +28,6 @@
 ### Removed
 
 - Removed obsolete `HTTPError` and `LoginError` classes.
->>>>>>> 4e0ffdfd
 
 ## [0.3.5] - 2023-07-21
 
