--- conflicted
+++ resolved
@@ -2,19 +2,17 @@
 
 All notable changes to this project will be documented in this file.
 
-<<<<<<< HEAD
-## [0.12.3] - 2024-10-01
+## [0.12.4] - 2024-10-07
 
 ### Added
 
 - Deprecation warnings on init of SDK
-=======
-## [0.12.3]
-_released `2024-10-02`_
+
+## [0.12.3] - 2024-10-02
 
 ### ✨ Added
-  - Allow unauthenticated users to access public device specifications
->>>>>>> a1d535d8
+
+- Allow unauthenticated users to access public device specifications
 
 ## [0.12.2] - 2024-09-11
 
