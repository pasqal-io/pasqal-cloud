# Change Log

All notable changes to this project will be documented in this file.

<<<<<<< HEAD
## [0.11.1] - 2024-07-31

### Changed

- Introduced `open` argument in batch and batch creation arguments
- Marked `complete` argument as deprecated in batch creation
- Refactored tests.
=======
## [0.11.2] - 2024-07-31

### Added

- Introduced the 'cancel_jobs' method, a feature to cancel a group of jobs from a specific batch,
  based on 'CancelJobFilters'
>>>>>>> 8bf4b1eb

## [0.11.0] - 2024-06-27

### Added

- Introduced a new filtering system using classes for more flexible and robust filtering options
- Added 'get_jobs' method, a feature to retrieve a group of jobs based on 'JobFilters'

### Breaking change

- Updated the 'rebatch' method to use 'RebatchFilters' for filtering jobs to retry,
  replacing the previous multiple filter parameters

## [0.10.1] - 2024-06-14

### Changed

- Use v2 endpoints for batches and jobs
- Jobs are now downloaded from s3 client-side

## [0.10.0] - 2024-06-05

### Changed

- Expose add_jobs and close_batch functions in the SDK interface
- Refactor non-private methods that were prefixed with \_
- Add test coverage for new functions
- Drop priority from Batch attributes

## [0.9.0] - 2024-05-15

### Changed

- Use the new authentication url: authenticate.pasqal.cloud

## [0.8.1] - 2024-04-15

### Added

- Add a retry mechanism to the HTTP requests on certain status codes
- Add some typehints and basic test descriptions

## [0.8.0] - 2024-04-15

### Added

- Added `strict_validation` option to emulators configuration.

## [0.7.1] - 2024-04-11

### Added

- Upgrading Pydantic requirement from V1.10.x to >= V2.6.0.
- Updated documentation.

## [0.7.0] - 2024-03-05

### Added

- Added feature to retry a job for an open batch.
- Added unit tests.
- Updated documentation.

## [0.6.0] - 2024-02-26

### Added

- Added feature to "rebatch" for a closed batch.
- Added `parent_id` param to batch and job.
- Updated documentation.

## [0.5.0] - 2024-02-05

### Added

- Added feature to create an "open" batch.
  - To create an open batch, set the `complete` argument to `True` in the `create_batch` method of the SDK.
  - To add jobs to an open batch, use the `add_jobs` method.
- Updated documentation to add examples to create open batches.
- The `wait` argument now waits for all the jobs to be terminated instead of waiting for the batch to be terminated.

## [0.4.3] - 2024-12-08

### Added

- CRUCIAL BUGFIX - download results properly from result link.
- Added exception case for results download.

## [0.4.2] - 2023-10-09

### Added

- Added new base error class to inject response context data in exception message.
- Added tests for new base error class.

### Changed

- Updated existing error to inherit from new response context exception class.

## [0.4.1] - 2023-10-09

### Added

- Added `result_link` field to `Workload` object.

### Changed

- `get_workload` now targets v2 of workloads endpoints.
- `result` is built from `result_link` where results are downloaded from temp s3 link.

## [0.4.0] - 2023-10-02

### Added

- Added exception classes for all possible failures (mostly related to client errors).
- Added try-catch to corresponding methods to raise proper error.

### Changed

- Use `raise_for_status` on response from client before returning `data` to get accurate exception.
- Bumped minor as new exceptions are raised.

### Removed

- Removed obsolete `HTTPError` and `LoginError` classes.

## [0.3.5] - 2023-07-21

### Added

Added an `ordered_jobs` list as an attribute to the `Batch` object in which jobs are ordered by creation date.

### Changed

Batch attribute `jobs` is now deprecated, use `ordered_jobs` instead.

## [0.3.4] - 2023-07-18

### Added

Workloads are now supported by the sdk with the create_workload, get_workload and cancel_workload methods.

## [0.3.3] - 2023-07-05

### Added

Reinstated the full functionality for the `fetch_results` argument as well as the corresponding test.

## [0.3.2] - 2023-07-03

### Added

Pre-commit hooks were added for the contributors of pasqal-cloud to enforce some code linting.

### Notes

Pins the dependency on `pydantic` to versions before v2.0 due to conflicts with the current code.

## [0.3.1] - 2023-06-22

### Added

- Added `ResultType` enum and `result_types` config option
- Added validation for result types

### Notes

Currently none of the devices can choose a different result type than `counter`,
hence the feature was not documented.

## [0.3.0] - 2023-06-20

### Added

- Added `full_result` attribute to `Job` schema for unformatted results.
- Updated documentation for `full_result`

### Changed

- `fetch_result` kwarg was removed from all internal functions as the results are by default included with the batch.
  It was marked as deprecated in public functions.
- Refactored to no longer return `batch_rsp` and `jobs_rsp` as the latter is systematically included in the former.
- Changed test payloads to reflect data returned by the api.

## [0.2.8] - 2023-06-19

### Changed

Fixed incorrect type hint of user IDs from int to str which was raising a validation exception when loading the data
returned by the API.

## [0.2.7] - 2023-06-08

### Added

Now you can get the environment configuration for `endpoints` and `auth0` of the SDK class with
`PASQAL_ENDPOINTS['env']`and `AUTH0_CONFIG['env']` with env being `prod`, `preprod` or `dev`.

### Changed

- Batch and Job dataclasses have been replaced by pydantic models, which gives more control to unserialize the API
  response data.
  The SDK is now more resilient to API changes, if a new field is added to the response of the API then the job and
  batch object instantiation will not raise an exception, meaning this SDK version will not become obsolete as soon as
  the API spec is updated.

## [0.2.6] - 2023-05-29

### Changed

"Groups" have been renamed as "Projects", hence URL endpoints and attribute names have been changed accordingly.
For example the `group_id` of a batch has been renamed to `project_id`.
Note that for backwards compatibility, the `group_id` is still exposed by the APIs as a duplicate of the `project_id`.

## [0.2.5] - 2023-04-24

### Added

- Cancel methods added to batches and jobs, from the object itself and the sdk
- Get a job method from sdk added

## [0.2.4] - 2023-04-20

### Changed

- Relax python dependencies version to prevent conflicts.

## [0.2.3] - 2023-04-20

### Fixed

- Fixed bug when using a custom TokenProvider to authenticate to Pasqal Cloud Services

### Changed

- Reorder documentation for clarity
- Clarify instructions to use a custom token provider for authentication

## [0.2.2] - 2023-04-19

### Changed

- Package renamed from **pasqal-sdk** to **pasqal-cloud**
- Import name renamed from **sdk** to **pasqal_cloud** (import sdk is now deprecated but still usable)

## [0.2.0] - 2023-04-06

### Changed

- `device_type` argument replace by `emulator` in sdk create_batch
- `DeviceType` replaced with `EmulatorType`

### Deleted

- QPU device type and related logic

## [0.1.15] - 2023-04-05

### Added

- Added tests to check the login behavior.
- Added tests to check the override Endpoints behavior.

### Changed

- The authentication now directly connects to the Auth0 platform instead of connecting through PasqalCloud.
- Small refactor of files, with the authentication modules in the `authentication.py` file, instead of `client.py`.

### Deleted

- Account endpoint, we now use Auth0.

## [0.1.14] - 2023-03-27

### Changed

- Added a get_device_specs_dict function to the sdk
- Updated Readme for the device specs

## [0.1.13] - 2023-03-02

### Changed

- The default values for the tensor network emulator were updated to better ones.
- the client_id and client_secret was leftover in the Client object even though they are no longer used.
- Updated the README to also supply the group_id which is mandatory.
- Updated the default endpoint to `/core-fast` in accordance with infra changes. All users should use `/core-fast` in
  all environments.
- The PCS APIs Client was refactored to accept any custom token provider for authentication. This can be used by users
  as an alternative to the username/password-based token provider.

## [0.1.12] - 2023-02-27

### Changed

- The group_id field has been added to the Job schema which is now present in some services returning Job data.
- Pytest fixtures updated to accommodate this.

## [0.1.11] - 2023-02-21

### Changed

- The authentication system has been reworked and is now connected to auth0. API keys have been removed
  hence you should now use your email and password to initialize the SDK (see example in Readme).

## [0.1.10] - 2023-02-09

### Added

### Changed

- A new device type, "EMU-TN", corresponding to tensor network-based emulator, was added. The "EMU_SV" type was removed
  as it is not available right now.

- A new version of the "core" microservice, using FastAPI instead of Flask as web framework, was released in the "dev"
  environment. If using the "dev" environment, you should upgrade the core endpoint you are using
  to "https://apis.dev.pasqal.cloud/core-fast"

## [0.1.9] - 2023-02-07

### Changed

- Changed typehints for id fields to be `str` rather than `int` to reflect the switch to `uuid` in our services.
- Updated tests to use UUID strings in the fixtures and tests

## [0.1.8] - 2023-01-31

### Changed

- Moved the device_types into device module
- Refactored configuration to be split into `BaseConfig`, `EmuSVConfig` and `EmuFreeConfig`, more device-specific
  configs can be added
- Refactored unit tests to use the proper Config model.
- Updated README with the new Configuration classes.

### Added

- `BaseConfig`: the base configuration class. A dataclass with the same methods as the former `Configuration` model and
  the `extra_config` param.
- `EmuSVConfig`: the configuration class for `DeviceType.EMU_SV`, inherits from `BaseConfig` with the parameters
  formerly found on `Configuration`.
- `EmuFreeConfig`: the configuration class for `DeviceType.EMU_FREE`, inherits from `BaseConfig` with the `with_noise`
  boolean parameter.

## [0.1.7] - 2023-01-04

### Changed

Reworked the `wait` logic
when [creating a batch](https://github.com/pasqal-io/pasqal-cloud/blob/dev/sdk/__init__.py#L46)
or [declaring it as complete](<(https://github.com/pasqal-io/pasqal-cloud/blob/dev/sdk/batch.py#L95)>). The old `wait`
has been split into
two separate boolean kwargs `wait` and `fetch_results`. - `wait` when set to `True` still makes the python statement
blocking until the batch gets assigned a termination status (e.g. `DONE`, `ERROR`, `TIMED_OUT`) but doesn't trigger
fetching of results. - `fetch_results` is a boolean which when set to `True` makes the python statement blocking until
the batch has a termination status and then fetches the results for all the jobs of the batch.

This enables the user to wait for the results and then implement its own custom logic to retrieve results (e.g. only
fetch the results for the last job of the batch).
This also fixes a bug where the user needed an extra call after the batch creation to the `get_batch` function to
retrieve results. Now results will be properly populated after batch creation when setting `fetch_results=True`.

### Fixed

## [0.1.6] - 2022-11-02

This is the last released version before the implementation of the changelog.

### Added

See commit history
before [this commit](https://github.com/pasqal-io/pasqal-cloud/commit/7c703534f55012489550f7df116f3f326e741de5).

### Changed

### Fixed

The format is based on [Keep a Changelog](http://keepachangelog.com/)
and this project adheres to [Semantic Versioning](http://semver.org/).<|MERGE_RESOLUTION|>--- conflicted
+++ resolved
@@ -2,22 +2,20 @@
 
 All notable changes to this project will be documented in this file.
 
-<<<<<<< HEAD
-## [0.11.1] - 2024-07-31
+## [0.11.3] - 2024-07-31
 
 ### Changed
 
 - Introduced `open` argument in batch and batch creation arguments
 - Marked `complete` argument as deprecated in batch creation
 - Refactored tests.
-=======
+
 ## [0.11.2] - 2024-07-31
 
 ### Added
 
 - Introduced the 'cancel_jobs' method, a feature to cancel a group of jobs from a specific batch,
   based on 'CancelJobFilters'
->>>>>>> 8bf4b1eb
 
 ## [0.11.0] - 2024-06-27
 
