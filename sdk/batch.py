import time
from dataclasses import dataclass, field
from typing import Any, Dict, Optional

from sdk.client import Client
from sdk.job import Job
from sdk.utils.configuration import Configuration

RESULT_POLLING_INTERVAL = 2  # seconds


@dataclass
class Batch:
    """Class for batch data.

    A batch groups up several jobs with the same sequence. When a batch is assigned to
    a QPU, all its jobs are ran sequentially and no other batch can be assigned to the
    device until all its jobs are done and it is declared complete.

    Attributes:
        - complete: Whether the batch has been declared as complete.
        - created_at: Timestamp of the creation of the batch.
        - updated_at: Timestamps of the last update of the batch.
        - device_type: Type of device to run the batch on.
        - group_id: Id of the owner group of the batch.
        - id: Unique identifier for the batch.
        - user_id: Unique identifier of the user that created the batch.
        - priority: Level of priority of the batch.
        - status: Status of the batch.
        - webhook: Webhook where the job results are automatically sent to.
        - sequence_builder: Pulser sequence of the batch.
        - start_datetime: Timestamp of the time the batch was sent to the QPU.
        - end_datetime: Timestamp of when the  batch process was finished.
        - device_status: Status of the device where the batch is running.
        - jobs: Dictionary of all the jobs added to the batch.
        - jobs_count: number of jobs added to the batch.
        - jobs_count_per_status: number of jobs per status.
        - configuration: Further configuration for certain emulators.

    """

    complete: bool
    created_at: str
    updated_at: str
    device_type: str
    group_id: int
    id: int
    user_id: int
    priority: int
    status: str
    webhook: str
    _client: Client
    sequence_builder: str
<<<<<<< HEAD
    start_datetime: str = None
    end_datetime: str = None
    device_status: str = None
=======
    start_datetime: Optional[str]
    end_datetime: Optional[str]
    device_status: Optional[str] = None
>>>>>>> 7c703534
    jobs: Dict[int, Job] = field(default_factory=dict)
    jobs_count: int = 0
    jobs_count_per_status: Dict[str, int] = field(default_factory=dict)
    configuration: Optional[Configuration] = None

    def __post_init__(self) -> None:
        if isinstance(self.configuration, dict):
            self.configuration = Configuration.from_dict(self.configuration)  # type: ignore

    def add_job(
        self,
        runs: int = 100,
        variables: Optional[Dict[str, Any]] = None,
        wait: bool = False,
    ) -> Job:
        """Add and send a new job for this batch.

        Args:
            runs: number of times the job is ran on the QPU.
            variables (optional): values for variables if sequence is parametrized.
            wait: Whether to wait for results to be sent back.

        Returns:
            - Job: the created job.
        """
        job_data: Dict[str, Any] = {"runs": runs, "batch_id": self.id}
        if variables:
            job_data["variables"] = variables
        job_rsp = self._client._send_job(job_data)
        job = Job(**job_rsp)
        self.jobs[job.id] = job
        if wait:
            while job.status in ["PENDING", "RUNNING"]:
                time.sleep(RESULT_POLLING_INTERVAL)
                job_rsp = self._client._get_job(job.id)
                job = Job(**job_rsp)
        return job

    def declare_complete(self, wait: bool = False) -> Dict[str, Any]:
        """Declare to PCS that the batch is complete.

        Args:
            wait: Whether to wait for results to be sent back.

        A batch that is complete awaits no extra jobs. All jobs previously added
        will be executed before the batch is terminated. When all its jobs are done,
        the complete batch is unassigned to its running device.
        """
        self.complete = True
        batch_rsp = self._client._complete_batch(self.id)
        if wait:
            while batch_rsp["status"] in ["PENDING", "RUNNING"]:
                time.sleep(RESULT_POLLING_INTERVAL)
                batch_rsp, jobs_rsp = self._client._get_batch(
                    self.id, fetch_results=True
                )
            for job_rsp in jobs_rsp:
                self.jobs[job_rsp["id"]] = Job(**job_rsp)
        return batch_rsp<|MERGE_RESOLUTION|>--- conflicted
+++ resolved
@@ -51,15 +51,9 @@
     webhook: str
     _client: Client
     sequence_builder: str
-<<<<<<< HEAD
-    start_datetime: str = None
-    end_datetime: str = None
-    device_status: str = None
-=======
     start_datetime: Optional[str]
     end_datetime: Optional[str]
     device_status: Optional[str] = None
->>>>>>> 7c703534
     jobs: Dict[int, Job] = field(default_factory=dict)
     jobs_count: int = 0
     jobs_count_per_status: Dict[str, int] = field(default_factory=dict)
