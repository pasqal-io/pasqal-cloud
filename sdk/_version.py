# Copyright 2020 Pasqal Cloud Services development team
#
# Licensed under the Apache License, Version 2.0 (the "License");
# you may not use this file except in compliance with the License.
# You may obtain a copy of the License at
#
#    http://www.apache.org/licenses/LICENSE-2.0
#
# Unless required by applicable law or agreed to in writing, software
# distributed under the License is distributed on an "AS IS" BASIS,
# WITHOUT WARRANTIES OR CONDITIONS OF ANY KIND, either express or implied.
# See the License for the specific language governing permissions and
# limitations under the License.

<<<<<<< HEAD
__version__ = "0.0.25"
=======
__version__ = "0.1.0"
>>>>>>> fa8c8464
<|MERGE_RESOLUTION|>--- conflicted
+++ resolved
@@ -12,8 +12,4 @@
 # See the License for the specific language governing permissions and
 # limitations under the License.
 
-<<<<<<< HEAD
-__version__ = "0.0.25"
-=======
-__version__ = "0.1.0"
->>>>>>> fa8c8464
+__version__ = "0.1.0"