--- conflicted
+++ resolved
@@ -34,24 +34,14 @@
 
     def __init__(
         self,
-<<<<<<< HEAD
         username: str,
         password: str,
         group_id: str,
-        endpoints: Endpoints = None,
-        webhook: str = None,
-    ):
-        self._client = Client(username, password, group_id, endpoints)
-        self.batches = {}
-=======
-        client_id: str,
-        client_secret: str,
         endpoints: Optional[Endpoints] = None,
         webhook: Optional[str] = None,
     ):
-        self._client = Client(client_id, client_secret, endpoints)
+        self._client = Client(username, password, group_id, endpoints)
         self.batches: Dict[int, Batch] = {}
->>>>>>> 7c703534
         self.webhook = webhook
 
     def create_batch(
