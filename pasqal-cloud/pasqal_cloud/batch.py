--- conflicted
+++ resolved
@@ -54,16 +54,13 @@
         device_status: Status of the device where the batch is running.
         parent_id: ID from previous batch if a batch was resubmitted for execution.
         configuration: Further configuration for certain emulators.
-<<<<<<< HEAD
         tags: Keyword used to refine the batch search.
-=======
         backend_configuration: serialised config object for emulation runtimes. This is
             a configuration from the pulser library that can be used on certain
             backend emulator types. It must be in the form of an
             abstract representation/encoded string.
         jobs (deprecated): Dictionary of all the jobs added to the batch.
         sequence_builder: Pulser sequence of the batch.
->>>>>>> c374a9e8
     """
 
     open: bool
@@ -85,12 +82,9 @@
     device_status: Optional[str] = None
     parent_id: Optional[str] = None
     configuration: Union[BaseConfig, Dict[str, Any], None] = None
-<<<<<<< HEAD
     _sequence_builder: Optional[str] = None
     tags: Optional[list[str]] = None
-=======
     backend_configuration: Optional[str] = None
->>>>>>> c374a9e8
 
     model_config = ConfigDict(extra="allow", arbitrary_types_allowed=True)
 
