--- conflicted
+++ resolved
@@ -276,15 +276,13 @@
         if configuration:
             req.update({"configuration": configuration.to_dict()})  # type: ignore[dict-item]
 
-<<<<<<< HEAD
         if tags:
             req.update({"tags": tags})  # type: ignore[dict-item]
-=======
+
         # The backend_configuration is only added if
         # a value is provided
         if backend_configuration:
             req.update({"backend_configuration": backend_configuration})
->>>>>>> c374a9e8
 
         try:
             batch_rsp = self._client.send_batch(req)
