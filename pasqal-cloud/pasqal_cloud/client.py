--- conflicted
+++ resolved
@@ -136,11 +136,7 @@
         return token_provider
 
     def _request_with_status_check(self, *args: Any, **kwargs: Any):  # type: ignore
-<<<<<<< HEAD
-        resp = requests.request(*args, **kwargs)
-=======
         resp = self.session.request(*args, **kwargs)
->>>>>>> fa7ecb7d
         resp.raise_for_status()
         return resp
 
@@ -421,7 +417,6 @@
             f"{self.endpoints.core}/api/v1/batches/{batch_id}/tags",
             tags,
         )["data"]
-<<<<<<< HEAD
         return response
 
     def get_all_active_projects(
@@ -432,6 +427,4 @@
             f"{self.endpoints.account}/api/v1/projects",
             params={"project_status": "ACTIVE"},
         )["data"]
-=======
->>>>>>> fa7ecb7d
         return response