--- conflicted
+++ resolved
@@ -13,15 +13,8 @@
     "updated_at": "2021-11-10T15:27:44.110274",
     "user_id": "EQZj1ZQE",
     "webhook": "10.0.1.5",
-<<<<<<< HEAD
-    "configuration": {
-      "dt": 10.0,
-      "precision": "normal"
-    },
-=======
     "configuration": { "dt": 10.0, "precision": "normal" },
     "backend_configuration":"i-am-a-serialised-configuration",
->>>>>>> c374a9e8
     "start_datetime": "2023-03-23T10:42:27.611384+00:00",
     "end_datetime": "2023-03-23T10:42:27.611384+00:00",
     "tags": [
