from requests import HTTPError, Response


class ExceptionWithResponseContext(BaseException):
    def __init__(self, msg: str, e: HTTPError = None) -> None:
        if not e:
            super().__init__(msg)
        data = "without context."
        resp: Response = e.response
        if resp.content:
            data = resp.json()
        super().__init__(f"{msg}: {data}")


class BatchException(ExceptionWithResponseContext):
    """
    Base Exception class for batches
    """


class BatchCreationError(BatchException):
    """
    Exception class when batch creation failed
    """

    def __init__(self, e: HTTPError) -> None:
        super().__init__("Batch creation failed", e)


class BatchFetchingError(BatchException):
    """
    Exception class raised when batch fetching failed.
    """

    def __init__(self, e: HTTPError) -> None:
        super().__init__("Batch fetching failed", e)


class BatchCancellingError(BatchException):
    """
    Exception class raised when batch cancelling failed.
    """

    def __init__(self, e: HTTPError) -> None:
        super().__init__("Batch cancelling failed", e)


class BatchSetCompleteError(BatchException):
    """
    Exception class raised when setting batch to complete failed.
    """

    def __init__(self, e: HTTPError) -> None:
        super().__init__("Batch setting to complete failed", e)


class JobException(ExceptionWithResponseContext):
    """
    Base Exception class for jobs.
    """


class JobCreationError(JobException):
    """
    Exception class raised when job creation failed.
    """

    def __init__(self, e: HTTPError) -> None:
        super().__init__("Job creation failed", e)


class JobFetchingError(JobException):
    """
    Exception class raised when job fetching failed.
    """

    def __init__(self, e: HTTPError) -> None:
        super().__init__("Job fetching failed", e)


class JobCancellingError(JobException):
    """
    Exception class raised when job cancelling failed.
    """

    def __init__(self, e: HTTPError) -> None:
        super().__init__("Job cancelling failed", e)


class WorkloadException(ExceptionWithResponseContext):
    """
    Base exception class for workloads.
    """


class WorkloadFetchingError(WorkloadException):
    """
    Exception class raised when workload fetching failed.
    """

    def __init__(self, e: HTTPError) -> None:
        super().__init__("Workload fetching failed", e)


class WorkloadCreationError(WorkloadException):
    """
    Exception class raised when workload creation failed.
    """

    def __init__(self, e: HTTPError) -> None:
        super().__init__("Job creation failed", e)


class WorkloadCancellingError(WorkloadException):
    """
    Exception class raised when cancelling workload failed.
    """

    def __init__(self, e: HTTPError) -> None:
        super().__init__("Workload cancelling failed", e)


<<<<<<< HEAD
class DeviceSpecsException(ExceptionWithResponseContext):
=======
class WorkloadResultsDownloadError(WorkloadException):
    """
    Exception class raised when failed to download results.
    """

    def __init__(self) -> None:
        super().__init__("Workload results download failed.")


class InvalidWorkloadResultsFormatError(WorkloadException):
    """
    Exception class raised when download results succeeded but format
    is not as expected.
    """

    def __init__(self, result_type: type) -> None:
        super().__init__(f"Workload results should be dict but received {result_type}")


class DeviceSpecsException(BaseException):
>>>>>>> f65858c7
    """
    Base Exception class for device specs
    """


class DeviceSpecsFetchingError(DeviceSpecsException):
    """
    Exception class raised when fetching of device specs failed.
    """

    def __init__(self, e: HTTPError) -> None:
        super().__init__("Device specs fetching failed", e)<|MERGE_RESOLUTION|>--- conflicted
+++ resolved
@@ -120,15 +120,12 @@
         super().__init__("Workload cancelling failed", e)
 
 
-<<<<<<< HEAD
-class DeviceSpecsException(ExceptionWithResponseContext):
-=======
 class WorkloadResultsDownloadError(WorkloadException):
     """
     Exception class raised when failed to download results.
     """
 
-    def __init__(self) -> None:
+    def __init__(self, e: HTTPError) -> None:
         super().__init__("Workload results download failed.")
 
 
@@ -143,7 +140,6 @@
 
 
 class DeviceSpecsException(BaseException):
->>>>>>> f65858c7
     """
     Base Exception class for device specs
     """
